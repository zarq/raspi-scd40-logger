#pragma once

#include <string>
#include <vector>
#include <chrono>
#include <sstream>
#include <iomanip>
#include "sensor_data.hpp"
#include "time_series_storage.hpp"
#include "http_utils.hpp"

namespace sensor_daemon {

/**
 * Aggregate data structure for statistical summaries
 */
struct AggregateData {
    std::chrono::system_clock::time_point timestamp;
    
    struct ValueStats {
        double mean = 0.0;
        double min = 0.0;
        double max = 0.0;
        uint64_t count = 0;
        bool has_data = false;
        
        ValueStats() = default;
        ValueStats(double m, double mn, double mx, uint64_t c) 
            : mean(m), min(mn), max(mx), count(c), has_data(true) {}
    };
    
    ValueStats co2_ppm;
    ValueStats temperature_c;
    ValueStats humidity_percent;
    
    AggregateData() = default;
    explicit AggregateData(std::chrono::system_clock::time_point ts) : timestamp(ts) {}
};

/**
 * JSON response builder for HTTP API endpoints
 */
class JsonResponseBuilder {
public:
    /**
     * Create JSON response for recent readings endpoint
     * @param readings Vector of sensor readings
     * @return Complete HTTP response with JSON body
     */
    static std::string create_readings_response(const std::vector<SensorData>& readings);
    
    /**
     * Create JSON response for range query endpoint
     * @param readings Vector of sensor readings
     * @param start_time Start time string (ISO 8601)
     * @param end_time End time string (ISO 8601)
     * @return Complete HTTP response with JSON body
     */
    static std::string create_range_response(const std::vector<SensorData>& readings,
                                           const std::string& start_time,
                                           const std::string& end_time);
    
    /**
     * Create JSON response for aggregates endpoint
     * @param aggregates Vector of aggregate data
     * @param start_time Start time string (ISO 8601)
     * @param end_time End time string (ISO 8601)
     * @param interval Interval string (e.g., "1H")
     * @return Complete HTTP response with JSON body
     */
    static std::string create_aggregates_response(const std::vector<AggregateData>& aggregates,
                                                const std::string& start_time,
                                                const std::string& end_time,
                                                const std::string& interval);
    
    /**
     * Create JSON response for database info endpoint
     * @param info Database information structure
     * @return Complete HTTP response with JSON body
     */
    static std::string create_info_response(const TimeSeriesStorage::DatabaseInfo& info);
    
    /**
     * Create error response with appropriate HTTP status code
     * @param status_code HTTP status code (400, 500, 503, etc.)
     * @param error_msg Main error message
     * @param details Optional detailed error information
     * @return Complete HTTP error response with JSON body
     */
    static std::string create_error_response(int status_code, 
                                           const std::string& error_msg,
                                           const std::string& details = "");
    
    /**
     * Convert sensor data to JSON object string
     * @param reading Sensor reading to convert
     * @return JSON object string
     */
    static std::string sensor_data_to_json(const SensorData& reading);
    
    /**
     * Convert aggregate data to JSON object string
     * @param aggregate Aggregate data to convert
     * @return JSON object string
     */
    static std::string aggregate_data_to_json(const AggregateData& aggregate);
    
    /**
     * Convert timestamp to ISO 8601 string
     * @param timestamp Time point to convert
     * @return ISO 8601 formatted string
     */
    static std::string timestamp_to_iso8601(const std::chrono::system_clock::time_point& timestamp);
    
    /**
     * Get current timestamp as ISO 8601 string
     * @return Current time in ISO 8601 format
     */
    static std::string get_current_timestamp();
<<<<<<< HEAD
    
=======

>>>>>>> 0b0d5ba4
    /**
     * Create HTTP response header
     * @param status_code HTTP status code
     * @param content_length Length of content body
     * @return HTTP response header string
     */
    static std::string create_http_header(int status_code, size_t content_length = 0);

private:
    
private:
    /**
     * Get HTTP status text for status code
     * @param status_code HTTP status code
     * @return Status text (e.g., "OK", "Bad Request")
     */
    static std::string get_status_text(int status_code);
    
    /**
     * Escape string for JSON
     * @param str String to escape
     * @return JSON-escaped string
     */
    static std::string escape_json_string(const std::string& str);
    
    /**
     * Format double value for JSON (handles NaN, infinity)
     * @param value Double value to format
     * @param precision Number of decimal places
     * @return JSON-formatted number string
     */
    static std::string format_json_number(double value, int precision = 6);
    
    /**
     * Create JSON array from vector of JSON objects
     * @param json_objects Vector of JSON object strings
     * @return JSON array string
     */
    static std::string create_json_array(const std::vector<std::string>& json_objects);
};

/**
 * HTTP status code constants
 */
namespace HttpStatus {
    constexpr int OK = 200;
    constexpr int BAD_REQUEST = 400;
    constexpr int NOT_FOUND = 404;
    constexpr int TOO_MANY_REQUESTS = 429;
    constexpr int INTERNAL_SERVER_ERROR = 500;
    constexpr int SERVICE_UNAVAILABLE = 503;
}

} // namespace sensor_daemon<|MERGE_RESOLUTION|>--- conflicted
+++ resolved
@@ -117,11 +117,7 @@
      * @return Current time in ISO 8601 format
      */
     static std::string get_current_timestamp();
-<<<<<<< HEAD
-    
-=======
 
->>>>>>> 0b0d5ba4
     /**
      * Create HTTP response header
      * @param status_code HTTP status code
